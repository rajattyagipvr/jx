--- conflicted
+++ resolved
@@ -42,13 +42,10 @@
 			err = o.installHyperkit()
 		case "kops":
 			err = o.installKops()
-<<<<<<< HEAD
 		case "kvm":
 			err = o.installKvm()
-=======
 		case "ksync":
 			_, err = o.installKSync()
->>>>>>> 34ea28c1
 		case "minikube":
 			err = o.installMinikube()
 		case "minishift":
