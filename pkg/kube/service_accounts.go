--- conflicted
+++ resolved
@@ -1,10 +1,13 @@
 package kube
 
 import (
-<<<<<<< HEAD
 	"encoding/json"
-
 	"k8s.io/apimachinery/pkg/types"
+	"k8s.io/client-go/kubernetes"  
+  "fmt"
+	"github.com/pkg/errors"
+	"k8s.io/api/core/v1"
+	metav1 "k8s.io/apimachinery/pkg/apis/meta/v1"
 	"k8s.io/client-go/kubernetes"
 )
 
@@ -44,13 +47,6 @@
 		return err
 	}
 	return nil
-=======
-	"fmt"
-
-	"github.com/pkg/errors"
-	"k8s.io/api/core/v1"
-	metav1 "k8s.io/apimachinery/pkg/apis/meta/v1"
-	"k8s.io/client-go/kubernetes"
 )
 
 const (
@@ -115,5 +111,4 @@
 		}
 	}
 	return "", fmt.Errorf("no token found for service account name %s", name)
->>>>>>> 52497eec
 }